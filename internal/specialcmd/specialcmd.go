--- conflicted
+++ resolved
@@ -45,11 +45,8 @@
 // If any errors happen, it is returned in err.
 func Parse(msg kernel.Message, goExec *goexec.State, execute bool, codeLines []string, usedLines Set[int]) (err error) {
 	status := &cellStatus{}
-<<<<<<< HEAD
+
 	for lineNum, line := range codeLines {
-=======
-	for lineNum := 0; lineNum < len(codeLines); lineNum++ {
->>>>>>> 4027fab4
 		if usedLines.Has(lineNum) {
 			continue
 		}
@@ -68,25 +65,9 @@
 			if execute {
 				switch cmdType {
 				case '%':
-<<<<<<< HEAD
 					err = execSpecialConfig(msg, goExec, cmdStr, status)
 					if err != nil {
 						return
-=======
-					parts := splitCmd(cmdStr)
-					// optimize...
-					if len(parts) > 0 && parts[0] == "writefile" {
-						cmdBody := parseCmdBody(codeLines, lineNum, usedLines)
-						err = execWriteFile(msg, goExec, parts[1:], cmdBody)
-						if err != nil {
-							return
-						}
-					} else {
-						err = execInternal(msg, goExec, cmdStr, status)
-						if err != nil {
-							return
-						}
->>>>>>> 4027fab4
 					}
 				case '!':
 					err = execShell(msg, goExec, cmdStr, status)
@@ -123,29 +104,8 @@
 	return
 }
 
-<<<<<<< HEAD
 // execSpecialConfig executes special configuration commands (that start with "%), except cell commands.
 // See [HelpMessage] for details, and [execCellSpecialCmd].
-=======
-// parseCmdBody starts from fromLine and joins consecutive lines until the line start with magic symbol( % ! )
-//
-// It returns the joined lines with the '\n', and appends the used lines (including fromLine) to usedLines.
-func parseCmdBody(lines []string, fromLine int, usedLines Set[int]) (cmdBody string) {
-	usedLines.Insert(fromLine)
-	fromLine++
-	for ; fromLine < len(lines); fromLine++ {
-		if len(lines[fromLine]) > 0 && (lines[fromLine][0] == '%' || lines[fromLine][0] == '!') {
-			return
-		}
-		cmdBody += lines[fromLine]
-		cmdBody += "\n"
-		usedLines.Insert(fromLine)
-	}
-	return
-}
-
-// execInternal executes internal configuration commands, see HelpMessage for details.
->>>>>>> 4027fab4
 //
 // It only returns errors for system errors that will lead to the kernel restart. Syntax errors
 // on the command themselves are simply reported back to jupyter and are not returned here.
@@ -324,44 +284,7 @@
 	return nil
 }
 
-<<<<<<< HEAD
-// execSpecialConfig executes internal configuration commands, see HelpMessage for details.
-=======
-// execWriteFile write cell body to file
-func execWriteFile(msg kernel.Message, goExec *goexec.State, args []string, cmdBody string) error {
-	// parse arg
-	noValArg := MakeSet[string](2)
-	noValArg.Insert("append")
-	schema := map[string]string{"a": "append"}
-	parse := FlagsParse(args, noValArg, schema)
-	_, appendMode := parse["append"]
-	filename, hasFileName := parse["-pos1"]
-	if !hasFileName {
-		filename = goExec.UniqueID + ".out"
-	}
-
-	// do write
-	fileFlag := os.O_RDWR | os.O_CREATE
-	if appendMode {
-		fileFlag |= os.O_APPEND
-	} else {
-		fileFlag |= os.O_TRUNC
-	}
-	file, err := os.OpenFile(filename, fileFlag, 0666)
-	if err != nil {
-		return err
-	}
-	defer file.Close()
-
-	_, err = file.WriteString(cmdBody)
-	if err != nil {
-		return err
-	}
-	return kernel.PublishWriteStream(msg, kernel.StreamStdout, "write to "+filename+" success\n")
-}
-
-// execInternal executes internal configuration commands, see HelpMessage for details.
->>>>>>> 4027fab4
+// execShell executes `cmdStr` properly redirecting outputs to display in hte notebook.
 //
 // It only returns errors for system errors that will lead to the kernel restart. Syntax errors
 // on the command themselves are simply reported back to jupyter and are not returned here.
