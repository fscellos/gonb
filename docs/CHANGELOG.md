--- conflicted
+++ resolved
@@ -1,14 +1,11 @@
 # GoNB Changelog
 
-<<<<<<< HEAD
 ## v0.4.0
 
 * "%%" or "%main" now set the program arguments as well. This may reset previously configured parameters
   given by "%args", which breaks compatibility is some cases, hence the version number bump.
 * Added "UpdateHTML" and "UniqueID", to allow dynamically updated HTML content on the page.
-=======
 * Fixed crash when auto-complete returns a nil structure.
->>>>>>> cb15e45d
 
 ## v0.3.9
 
